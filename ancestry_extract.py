#!/usr/bin/env python3
"""
##############################################################################
# Copyright 2019-2020 Christopher Horn
#
# Licensed under the Apache License, Version 2.0 (the "License");
# you may not use this file except in compliance with the License.
# You may obtain a copy of the License at
#
#    http://www.apache.org/licenses/LICENSE-2.0
#
# Unless required by applicable law or agreed to in writing, software
# distributed under the License is distributed on an "AS IS" BASIS,
# WITHOUT WARRANTIES OR CONDITIONS OF ANY KIND, either express or implied.
# See the License for the specific language governing permissions and
# limitations under the License.
##############################################################################
"""
from multiprocessing import Process, Queue
from signal import signal, SIGTERM, SIGABRT
from optparse import OptionParser, SUPPRESS_HELP

import os
import sys
import time
import logging
import json
import atexit
import filecmp
import hashlib
import requests
import filetype
import pendulum
import toml
import pathvalidate

from bs4 import BeautifulSoup
from selenium.webdriver import Firefox, FirefoxProfile
from selenium.webdriver.firefox.options import Options
from selenium.common.exceptions import WebDriverException

_SIGNAL_EXIT = False

def clean_exit():
    """
    Exits cleanly
    """
    global _SIGNAL_EXIT
    _SIGNAL_EXIT = True
    sys.exit(0)

def session_cleanup(session):
    """
    Perform clean session shutdown saving current state
    """
    logging.info('Starting application shutdown')
    try:
        state = {'checkpoint': session.checkpoint,
                 'tree_id': session.tree_id,
                 'tree_name': session.tree_name,
                 'unavailable': session.unavailable}
        with open(session.options.output + '/metadata/state.toml', 'w') as state_file:
            state_file.write(toml.dumps(state))
            state_file.flush()
    except:
        pass

    logging.info('Cleaning up session and closing browser if active')
    logging.getLogger().setLevel(logging.CRITICAL)
    if _SIGNAL_EXIT:
        try:
            session.save_screenshot('ancestryAbortImage.png')
        except:
            logging.critical('Failed to save abort screen shot')
    try:
        session.quit()
    except:
        pass
    logging.getLogger().setLevel(logging.INFO)

def load_tables(queue, path):
    """
    Load image hash and identifier caches
    """
    checkpoint = 0
    unavailable = []
    tree_id = tree_name = ''
    hash_map = {}
    logging.info('Checking for hashes to seed image hash cache')
    for dir_name in ['apid', 'guid']:
        for fs_entry in os.scandir('{0}/metadata/{1}'.format(path, dir_name)):
            if fs_entry.is_file() and '.toml' in fs_entry.name:
                with open(fs_entry.path, 'r') as meta_file:
                    metadata = toml.load(meta_file)
                if 'hash' in metadata and 'image' in metadata:
                    hash_map.update({metadata['hash']: metadata['image']})
                if 'clip_hash' in metadata and 'clipping' in metadata:
                    hash_map.update({metadata['clip_hash']: metadata['clipping']})

    state_file = '{0}/metadata/state.toml'.format(path)
    if os.path.isfile(state_file):
        with open(state_file, 'r') as meta_file:
            metadata = toml.load(meta_file)
        if 'checkpoint' in metadata:
            checkpoint = metadata['checkpoint']
        if 'tree_id' in metadata:
            tree_id = metadata['tree_id']
        if 'tree_name' in metadata:
            tree_name = metadata['tree_name']
        if 'unavailable' in metadata:
            unavailable = metadata['unavailable']
    if hash_map != {}:
        logging.info('Loaded %d image hashes', len(hash_map))
    else:
        logging.info('No hashes found to preseed cache')

    image_cache = {}
    logging.info('Checking for images to seed image identifier cache')
    for fs_object in os.scandir('{0}/media/dbid'.format(path)):
        if fs_object.is_dir():
            for fs_entry in os.scandir(fs_object.path):
                if fs_entry.is_file():
                    dbid = fs_object.name
                    extension = fs_entry.name.split('.').pop(-1)
                    iid = fs_entry.name.replace('.' + extension, '')
                    image_cache.update({'{0}_{1}'.format(dbid, iid): fs_entry.path})
    if image_cache != []:
        logging.info('Loaded %d image identifiers', len(image_cache))
    else:
        logging.info('No images found to preseed cache')

    result = {'checkpoint': checkpoint, 'tree_id': tree_id, 'tree_name': tree_name,
              'unavailable': unavailable, 'hash_map': hash_map, 'image_cache': image_cache}
    queue.put(result)

def load_gedcom(queue, gedcom_data):
    """
    First pass load for gedcom data
    """
    people = {}
    person = ''
    families = 0
    apids = []
    guids = []
    apid_total = guid_total = 0
    logging.info('Starting first pass extracting Gedcom data')
    for line in gedcom_data.split('\n'):
        if len(line) < 6:
            continue
        tag = line.split(' ')[1]
        if '@P' in tag:
            person = tag
            continue
        if tag == 'NAME' and person != '':
            people.update({person: line[7:]})
            continue
        if '@F' in tag:
            families = families + 1
            continue
        if tag == '_APID':
            apid_total = apid_total + 1
            apid = line.split(' ')[2]
            if apid not in apids:
                apids.append(apid)
            continue
        if tag == 'FILE' and 'http' in line:
            guid_total = guid_total + 1
            url = line.split(' ').pop(2).strip()
            guid = url.split('&').pop(1)[5:]
            if guid not in guids:
                guids.append(guid)

    result = {'people': people,
              'families': families,
              'apid_total': apid_total,
              'apid_unique': len(apids),
              'guid_total': guid_total,
              'guid_unique': len(guids)}
    queue.put(result)

def wait_for_text(session, text, timeout):
    """
    Poll until expected text appears in an asynchronously loading page
    """
    count = 0
    limit = timeout / .2
    test_text = text.split('|')
    while True:
        for text in test_text:
            if text == None:
             return 'unavailable'
            if session.page_source == None:
             return 'unavailable'
            if text in session.page_source:
                return 'ready'
        if 'this page is temporarily unavailable' in session.page_source:
            return 'unavailable'
        if count > limit:
            logging.error('Timeout waiting for object visibility')
            return 'timeout'
        count = count + 1
        time.sleep(.2)

def login(session):
    """
    Handle initial login process
    """
    try:
        session.get('{0}/secure/Login'.format(session.options.ancestry))
    except:
        logging.error('Problem loading initial Ancestry.com login page')
        session.save_screenshot('ancestryFailedConnectImage.png')
        sys.exit(1)

    if 'id="signInCustLink"' in session.page_source:
        logging.info('Found sign in screen, clicking link to sign in')
        sign_in = session.find_element_by_id('signInCustLink')
        sign_in.click()
        session.switch_to.default_content()
        result = wait_for_text(session, 'id="usernameLabel"', 10)
        if result != 'ready':
            logging.error('Login page did not come up after clicking sign in')
            session.save_screenshot('ancestryFailedSignInClick.png')
            sys.exit(1)

    if 'id="signInFrame"' in session.page_source:
        iframe = session.find_element_by_id('signInFrame')
        session.switch_to.frame(iframe)

    if 'id="usernameLabel"' in session.page_source:
        logging.info('Attempting login as %s', session.options.username)
        submit_id = 'signInBtn'
        user_id = 'username'
        pass_id = 'password'
        if 'id="usernameHOM"' in session.page_source:
            submit_id = 'signinHOM'
            user_id = 'usernameHOM'
            pass_id = 'passwordHOM'
        if submit_id not in session.page_source:
            logging.error('Can not find submit button to login')
            session.save_screenshot('ancestryMissingLoginSubmit.png')
            sys.exit(1)

        account_field = session.find_element_by_id(user_id)
        account_field.clear()
        account_field.send_keys(session.options.username)

        password_field = session.find_element_by_id(pass_id)
        password_field.clear()
        password_field.send_keys(session.options.password)

        submit_button = session.find_element_by_id(submit_id)
        submit_button.click()

    session.switch_to.default_content()

    count = 0
    logged_in = False
    while count < 100:
        try:
            if 'About this tree' in session.page_source:
                logged_in = True
                break
            if 'Products and Services' in session.page_source:
                logged_in = True
                break
            if 'Invalid credentials' in session.page_source:
                logging.error('Login failed, invalid credentials supplied')
                session.save_screenshot('ancestryFailedLoginImage.png')
                sys.exit(1)
        except:
            pass
        count = count + 1
        time.sleep(.2)

    if not logged_in:
        logging.error('Login failed, home page did not appear to load')
        session.save_screenshot('ancestryFailedLoginImage.png')
        sys.exit(1)

    soup = BeautifulSoup(session.page_source, features='lxml')
    full_name = soup.find(id='navAccountUsername').text
    logging.info('Successfully logged in as %s', full_name)
    session.options.full_name = full_name

def compare_files(file1, file2):
    """
    Compare 2 files, separated out as a function to allow for different methods for file types
    """
    if(file1[-3:]=='pdf' or file2[-3:]=='pdf'):
        # PDF hashes change in unpredictable ways.
        # There are some tools that convert pdfs to images and then compare them
        #   but they add a lot of overhead and could be more difficult to setup.
        # This works well enough for now.
        # If the file sizes are within a few bytes and they have the same name
        return abs(int(os.stat(file1).st_size)-int(os.stat(file2).st_size))<8
    else:
        return filecmp.cmp(file1, file2)

def get_image(session, url, target_name):
    """
    Download and validate not a duplicate image
    """
    headers = {
        "User-Agent":
        "Mozilla/5.0 (Windows NT 6.3; WOW64) AppleWebKit/537.36 " +
        "(KHTML, like Gecko) Chrome/44.0.2403.157 Safari/537.36"
    }

    target_name = pathvalidate.sanitize_filepath(target_name)

    download_name = '{0}/download.data'.format(os.path.dirname(target_name))
    if os.path.isfile(download_name):
        logging.debug('Found and removing old %s', download_name)
        os.remove(download_name)

    logging.info('Downloading image at %s', url)

    download_session = requests.session()
    download_session.headers.update(headers)
    for cookie in session.get_cookies():
        download_session.cookies.update({cookie['name']: cookie['value']})

    try:
        file_data = download_session.get(url, allow_redirects=True)
        logging.debug(download_name)
        path, filename = os.path.split(download_name)
        os.makedirs(path, exist_ok=True)
        with open(download_name, 'wb') as image_file:
            image_file.write(file_data.content)
    except:
        logging.error('Error downloading file, retrying')
        time.sleep(1)
        file_data = download_session.get(url, allow_redirects=True)
        with open(download_name, 'wb') as image_file:
            image_file.write(file_data.content)
    file_type = filetype.guess(file_data.content)

    if not file_type:
        if b'this page is lost or can' in file_data.content:
            logging.error("Newspapers.com Intermittent Failure, Flagged as unavailable: {}".format(url))
        else:
            logging.error("No file returned. Flagged as unavailable: {}".format(url))
        return None, None, False

    hash_data = hashlib.sha256()
    hash_data.update(file_data.content)
    file_hash = hash_data.hexdigest()
    del hash_data
    del file_data
    del download_session

    if file_hash in session.hash_map:
        if os.path.isfile(session.hash_map[file_hash]):
            if compare_files(download_name, session.hash_map[file_hash]):
                logging.info('Downloaded image identical to %s',
                             session.hash_map[file_hash])
                os.remove(download_name)
                return session.hash_map[file_hash], file_hash, True
            logging.critical('Downloaded image hash identical to %s',
                             session.hash_map[file_hash])
            logging.critical('But a binary file compare differs! You should play the lottery!')
            logging.critical('Processing aborted as no clue what to do...')
            sys.exit(1)

    loop = 1
    file_name = '{0}.{1}'.format(target_name, file_type.extension)

    while os.path.isfile(file_name):
        logging.debug('Found existing %s', file_name)
        if compare_files(download_name, file_name):
            logging.info('Downloaded image identical to %s', file_name)
            os.remove(download_name)
            return file_name, file_hash, False
        file_name = '{0}-{1}.{2}'.format(target_name, loop, file_type.extension)
        loop = loop + 1

    os.replace(download_name, file_name)
    logging.info('Resulting image named %s', os.path.basename(file_name))

    session.hash_map.update({file_hash: file_name})
    return file_name, file_hash, False

def get_screenshot(session, target_name):
    """
    Take element screenshot
    """

    # Some names from Ancestry can include characters that don't play well with the file system
    target_name = pathvalidate.sanitize_filepath(target_name)

    if os.path.isfile(target_name):
        logging.info('Found existing screenshot of source page')
        return target_name

    logging.info('Taking screenshot of source page')
    element = session.find_element_by_class_name('article.ancCol.w66')
    element.screenshot(target_name)
    return target_name

def ancestry_media(session, line):
    """
    Process an ancestry media item uniquely identified by the _APID field
    """
    apid = line.split(' ').pop(2).strip()
    indiv = apid.split(',').pop(0)
    dbid = apid.split(',').pop(1).split(':').pop(0)
    dbrecord = apid.split(':').pop(2)
    apid_meta_file = '{0}/metadata/apid/apid_{1}_{2}_{3}.toml'.format(session.options.output,
                                                                      indiv,
                                                                      dbid,
                                                                      dbrecord)
    if os.path.isfile(apid_meta_file):
        process_data = False
        try:
            with open(apid_meta_file, 'r') as meta_file:
                metadata = toml.load(meta_file)
            if 'image' in metadata:
                if not os.path.isfile(metadata['image']):
                    process_data = True
            if session.options.screenshot and metadata['type'] != 'rawimage':
                if 'screenshot' not in metadata:
                    process_data = True
                elif not os.path.isfile(metadata['screenshot']):
                    process_data = True
        except:
            process_data = True
        if not process_data:
            if session.line_number > session.checkpoint:
                logging.debug('APID %s record already processed', apid)
            return 'duplicate'
        logging.info('APID %s previously processed but image missing so reprocessing', apid)

    if apid in session.unavailable:
        if session.line_number > session.checkpoint:
            logging.debug('APID %s record duplicate of an unavailable one', apid)
        return 'skip'

    logging.info('Processing APID %s', apid)
    item_start_time = pendulum.now()

    dbid_data = {'dbid': dbid}
    apid_data = {'apid': apid}
    apid_data.update(
        {'url':
         'https://search.ancestry.com/cgi-bin/sse.dll?indiv={0}&dbid={1}&h={2}'.format(indiv,
                                                                                       dbid,
                                                                                       dbrecord)
        }
    )
    logging.info('Fetching source record page at %s', apid_data['url'])
    session.get(apid_data['url'])

    if session.current_url != apid_data['url']:
        source_type = 'rawimage'
    else:
        result = wait_for_text(session, 'personRecordSavedToText', 10)
        if result != 'ready':
            logging.warning('Source page for APID %s unavailable or timed out', apid)
            if result == 'unavailable':
                session.unavailable = session.unavailable + [apid]
            return result
        if 'id="viewOriginal"' in session.page_source:
            source_type = 'image'
        elif 'Go to website' in session.page_source:
            source_type = 'url'
        else:
            source_type = 'text'
    logging.info('Source appears to be a %s based record', source_type)
    apid_data.update({'type': source_type})

    logging.info('Extracting facts and source information')
    soup = BeautifulSoup(session.page_source, features='lxml')

    title_section = soup.find(id='recordIndexPageTitle')
    if title_section is None:
        title_section = soup.find(class_='collectionTitle')
    if title_section is not None:
        page_title = title_section.text.replace('\n\nfor', '').strip()
        subtitle_section = soup.find(class_='pageIntro')
        if subtitle_section is not None:
            subtitle_entry = subtitle_section.find('a')
            if subtitle_entry is not None:
                db_title = subtitle_entry.text.strip()
                dbid_data.update({'title': db_title})
                apid_data.update({'title': '{0} in the {1}'.format(page_title, db_title)})
            else:
                subtitle_section = None
        if subtitle_section is None:
            dbid_data.update({'title': page_title})
            apid_data.update({'title': page_title})

    person_section = soup.find(class_='personRecordSavedToText')
    if person_section is not None:
        person_entry = person_section.find('a')
        if person_entry is not None:
            apid_data.update({'person_name': person_entry.text,
                              'person_url': person_entry['href']})
            session.tree_id = person_entry['href'].split('tid=').pop(1)
            tree_record = soup.find(class_='tree_recordSavedTo')
            if tree_record is not None:
                session.tree_name = tree_record.text.strip('"')

    record_section = soup.find(id='recordData')
    if record_section is not None:
        facts = {}
        for row in record_section.find_all('tr'):
            table_th = row.find('th', string=True)
            if table_th is not None:
                key = table_th.string.strip(' :\n')
<<<<<<< HEAD
            table_td = row.find('td', string=True)
=======
            table_td = row.find('td', text=True)
>>>>>>> 8230828a
            if table_td is not None:
                value = table_td.text.replace('\u00a0', ' ').strip(' \n')
                if '#viewNeighbors' in value or '#mapWrapper' in value or 'Search for' in value:
                    continue
                value = value.replace('\n\n', '; ').replace(' ;', ' ').replace('\n', ' ')
                while '  ' in value:
                    value = value.replace('  ', ' ')
                value = value.replace('Name Age; ', '')
                if key.lower() == 'url':
                    value = table_td.find(class_='link')['href']
                facts.update({key: value})
        if facts != {}:
            apid_data.update({'facts': facts})

    citation_section = soup.find(id='sourceCitation')
    if citation_section is not None:
        for citation in citation_section.find_all(class_='citationCon'):
            section_title = citation.find(class_='citationTitle')
            if section_title is not None:
                section_title = section_title.text.strip(' ').lower().replace(' ', '_')
                section_text = citation.find(class_='sourceText')
                if section_text is not None:
                    data = section_text.text.strip(' \n').replace(' Learn more...', '')
                    data = data.replace('.\n ', '; ').replace('\u2019', "'").replace('\n', ' ')
                    while '  ' in data:
                        data = data.replace('  ', ' ')
                    if section_title == 'source_information':
                        dbid_data.update({'publisher': data.split('Original data:').pop(0).strip(' ;,')})
                        if 'Original data:' in data:
                            dbid_data.update({'original': data.split('Original data:').pop(1).strip(' ;,')})
                    elif section_title == 'description':
                        dbid_data.update({'description': data})
                    elif section_title == 'source_citation':
                        apid_data.update({'citation': data})

    if session.options.screenshot and source_type != 'rawimage':
        screenshot_file = '{0}/media/apid/apid_{1}_{2}_{3}.png'.format(session.options.output,
                                                                       indiv,
                                                                       dbid,
                                                                       dbrecord)
        get_screenshot(session, screenshot_file)
        apid_data.update({'screenshot': screenshot_file})

    if source_type in ['image', 'rawimage']:
        file_name = file_hash = ''
        if source_type == 'image':
            image_link = soup.find(class_='photo', href=True)['href']
        else:
            image_link = session.current_url
        logging.debug('Image link: %s', image_link)
        if 'ancestry.com/imageviewer' in image_link:
            image_id = image_link.split('?').pop(0).split('/').pop(-1)
            unique_id = dbid + '_' + image_id
            if unique_id in session.images:
                logging.info('Image already downloaded')
                for file_hash in session.hash_map:
                    if image_id in session.hash_map[file_hash]:
                        file_name = session.hash_map[file_hash]
                        break
                if file_name == '':
                    file_name = session.images[unique_id]
                    hash_data = hashlib.sha256()
                    with open(file_name, 'rb') as image_file:
                        file_data = image_file.read()
                    hash_data.update(file_data)
                    file_hash = hash_data.hexdigest()
                    session.hash_map.update({file_hash: file_name})
            else:
                logging.info('Getting image meta data')
                image_dir = '{0}/media/dbid/{1}'.format(session.options.output, dbid)
                if not os.path.isdir(image_dir):
                    os.makedirs(image_dir)
                image_file = '{0}/{1}'.format(image_dir, image_id)

                image_meta_link = 'https://www.ancestry.com/imageviewer/api/media/token?' + \
                    'dbId={0}&imageId={1}'.format(dbid, image_id)
                logging.debug('Image metadata link: %s', image_meta_link)
                session.get(image_meta_link)

                result = wait_for_text(session, 'imageDownloadUrl', 10)
                if result != 'ready':
                    logging.error('Page unavailable or timeout loading image metadata')
                    return result

                download_url = ''
                try:
                    soup = BeautifulSoup(session.page_source, features='lxml')
                    image_meta_data = json.loads(soup.find(id='json').string)
                    download_url = image_meta_data['imageDownloadUrl']
                except Exception:
<<<<<<< HEAD
                    count = count + 1
                    time.sleep(.2)
            if download_url in [None, '']:
                logging.error('Unable to find image download URL')
                return 'timeout'

            logging.debug('Image download url: %s', download_url)
            file_name, file_hash, duplicate = get_image(session, download_url, image_file)
            if file_name:
                session.images.update({unique_id: file_name})
=======
                    logging.debug(session.page_source)
                    logging.error('Unable to find image download URL')
                    return 'timeout'

                logging.debug('Image download url: %s', download_url)
                file_name, file_hash, duplicate = get_image(session, download_url, image_file)
                session.images.update({unique_id: file_name})
        elif 'newspapers.com' in image_link:
            logging.info('Newspapers.com links not supported')
        else:
            logging.info('Unknown external link not supported')
>>>>>>> 8230828a
        if file_name != '':
            apid_data.update({'image': file_name,
                              'hash': file_hash})

    with open(apid_meta_file, 'w') as meta_file:
        meta_file.write(toml.dumps(apid_data))
        meta_file.flush()

    dbid_meta_file = '{0}/metadata/dbid/{1}.toml'.format(session.options.output, dbid)
    if not os.path.isfile(dbid_meta_file):
        if 'publisher' not in dbid_data:
            db_page = 'https://www.ancestry.com/search/collections/{0}'.format(dbid)
            logging.info('Fetching database search page at %s', db_page)
            session.get('https://www.ancestry.com/search/collections/{0}'.format(dbid))
            result = wait_for_text(session, 'sourceInformation', 10)
            if result == 'ready':
                logging.info('Checking for database publisher information')
                soup = BeautifulSoup(session.page_source, features='lxml')
                source_information = soup.find(id='sourceInformation')
                data = source_information.find(class_='conBody')
                data = data.text.strip(' \n').replace(' Learn more...', '')
                data = data.replace('.\n ', '; ').replace('\u2019', "'").replace('\n', ' ')
                while '  ' in data:
                    data = data.replace('  ', ' ')
                dbid_data.update({'publisher': data.split('Original data:').pop(0).strip(' ;,')})
                if 'Original data:' in data:
                    dbid_data.update({'original': data.split('Original data:').pop(1).strip(' ;,')})
        with open(dbid_meta_file, 'w') as meta_file:
            meta_file.write(toml.dumps(dbid_data))
            meta_file.flush()

    item_process_time = pendulum.now() - item_start_time
    logging.info('Item processing time %d seconds', item_process_time.seconds)
    return 'success'

def get_newspaper_clipping(session, url):
    """
    Download newspapers.com clippings as pdfs with source info
    (the default images of these clippings are low quality but anyone can download higher quality clippings without a login)

    Download format
    https://www.newspapers.com/clippings/download/?id=55922467

    Note format from GEDCOM (This is what the script looks for)
    https://www.newspapers.com/clip/55922467/shareholders-meeting/
    """

    cid = url.split('/').pop(4)
    base_name = "newspapers_com--{0}--{1}".format(url.split('/').pop(5),cid)
    dl_url = "https://www.newspapers.com/clippings/download/?id={}".format(cid)

    logging.info('Fetching Newspapers.com clipping: {0} at {1}'.format(url.split('/').pop(5), dl_url))

    image_dir = '{0}/media/{1}'.format(session.options.output, 'clippings')
    if not os.path.isdir(image_dir):
        os.makedirs(image_dir)
    image_name = '{0}/{1}'.format(image_dir, base_name)

    file_name, file_hash, duplicate = get_image(session, dl_url, image_name)
    if not duplicate and file_name:
        return {'clipping': file_name,'clip_hash': file_hash}
    return {}


def check_url_note(url, metadata):
    """
    Checks the url note for urls that can be processed for additional files
    Initially this is just newspaper.com clippings.

    Returns True if the url needs to be processed, false if it doesn't
    """
    # The check value and the toml value
    check_dict = {'https://www.newspapers.com/clip/':'clipping'}
    for check_value in check_dict:
        if check_value in url:
            if check_dict[check_value] in metadata:
                if not os.path.isfile(metadata[check_dict[check_value]]):
                    return True
                else:
                    continue
            else:
                return True
    return False

def process_url_note(session, url):
    """
    Processes a url note, downloads any additional files and returns a dict to update the metadata guid
    """
    # Dict contains a simple lookup string and the corrisponding function if it is found
    check_dict = {'https://www.newspapers.com/clip/':{'function':get_newspaper_clipping}}
    result = ''
    for check_value in check_dict:
        if check_value in url:
            # Can only match one of the check_dict options so it returns after the first match
            result = check_dict[check_value]['function'](session, url)
            if result:
                return result
    return {}



def user_media(session, line, url_note):
    """
    Process an ancestry user contributed media item uniquely identified by the GUID
    """
    url = line.split(' ').pop(2).strip()
    guid = url.split('&').pop(1)[5:]
    guid_meta_file = '{0}/metadata/guid/{1}.toml'.format(session.options.output, guid)

    if os.path.isfile(guid_meta_file):
        process_data = False
        try:
            with open(guid_meta_file, 'r') as meta_file:
                metadata = toml.load(meta_file)
            if 'image' in metadata:
                if not os.path.isfile(metadata['image']):
                    process_data = True

            if check_url_note(url_note, metadata):
                process_data = True

        except Exception as e:
            process_data = True

        if not process_data:
            if session.line_number > session.checkpoint:
                logging.debug('GUID indicates user media item already downloaded')
            return 'duplicate'
        logging.info('GUID previously processed but image missing so reprocessing')

    if guid in session.unavailable:
        if session.line_number > session.checkpoint:
            logging.debug('GUID indicates user media item duplicate of unavailable item')
        return 'skip'

    item_start_time = pendulum.now()
    logging.info('Fetching image media page at %s', url)
    session.get(url)

    result = wait_for_text(session, 'showOriginalLink', 10)
    if result != 'ready':
        if result == 'unavailable':
            session.unavailable = session.unavailable + [guid]
        return result

    soup = BeautifulSoup(session.page_source, features='lxml')
    image_link = soup.find(id='showOriginalLink')['href']

    logging.info('Extracting metadata for the image media')
    edit_object = session.find_element_by_id('editObjectLink')
    edit_object.click()

    result = wait_for_text(session, 'PictureType', 10)
    if result != 'ready':
        logging.error('Page unavailable or timed out loading')
        return result

    soup = BeautifulSoup(session.page_source, features='lxml')
    guid_data = {'guid': guid,
                 'url': url,
                 'type': soup.find(id='PictureType').find(selected='true')['value'],
                 'title': soup.find(id='MediaName')['value']}

    facts = {'description': soup.find(id='Description').text,
             'location': soup.find(id='Location')['value'],
             'date': soup.find(id='Date')['value']}
    if guid_data['type'] == 'document':
        facts.update({'transcription': soup.find(id='DocumentTranscription').text})
    if guid_data['type'] == 'headstone':
        facts.update({'headstone_name': soup.find(id='HeadstoneName')['value'],
                      'headstone_birth_year': soup.find(id='Text2')['value'],
                      'headstone_birth_location': soup.find(id='Text3')['value'],
                      'headstone_death_year': soup.find(id='Text4')['value'],
                      'headstone_death_location': soup.find(id='Text5')['value'],
                      'headstone_cemetery_name': soup.find(id='HeadstoneCemeteryName')['value']})
    guid_data.update({'facts': facts})

    base_name = guid_data['title'].lower()
    if base_name in ['', None]:
        base_name = 'untitled'
    for remove_character in [',', '-', '"', "'", '&', '.', '(', ')', '[', ']']:
        base_name = base_name.replace(remove_character, '')
    base_name = base_name.replace(' ', '_')
    while '__' in base_name:
        base_name = base_name.replace('__', '_')

    image_dir = '{0}/media/{1}'.format(session.options.output, guid_data['type'])
    if not os.path.isdir(image_dir):
        os.makedirs(image_dir)
    image_name = '{0}/{1}'.format(image_dir, base_name)

    file_name, file_hash, duplicate = get_image(session, image_link, image_name)
    if file_name:
        guid_data.update({'image': file_name,
                          'hash': file_hash})

        guid_data.update(process_url_note(session, url_note))

        with open(guid_meta_file, 'w') as meta_file:
            meta_file.write(toml.dumps(guid_data))
            meta_file.flush()

        item_process_time = pendulum.now() - item_start_time
        logging.info('Item processing time %d seconds', item_process_time.seconds)
        if duplicate:
            return 'duplicate'
        return 'success'
    return 'unavailable'

def main():
    """
    Main program
    """
    for signal_type in [SIGTERM, SIGABRT]:
        signal(signal_type, clean_exit)

    parser = OptionParser("usage: %prog [options] accountName password gedcomFile")
    parser.add_option("-c", "--count", dest="count", default="999999",
                      help=SUPPRESS_HELP, metavar="NUMBER")
    parser.add_option("-i", "--ignore",
                      action="store_true", dest="ignore", default=False,
                      help="Ignore previously identified unavailable APID entries")
    parser.add_option("-l", "--logfile", dest="logfile", default="ancestry_extract.log",
                      help="Optional log file location", metavar="FILE")
    parser.add_option("-o", "--output", dest="output", default=".",
                      help="Output directory", metavar="DIR")
    parser.add_option("-r", "--resume",
                      action="store_true", dest="resume", default=False,
                      help="Resume if prior state found")
    parser.add_option("-s", "--screenshot",
                      action="store_true", dest="screenshot", default=False,
                      help="Generate source record screenshots")
    parser.add_option("-u", "--url", dest="ancestry", default="https://www.ancestry.com",
                      help="Override default https://www.ancestry.com URL")
    (options, args) = parser.parse_args()

    if len(args) != 3:
        print('Account name, password, and gedcom file are required arguments')
        sys.exit(1)
    if not os.path.isfile(args[2]):
        print('Gedcom file not found')
        sys.exit(1)
    with open(args[2], "r") as gedcom:
        gedcom_data = gedcom.read()
    if '1 SOUR Ancestry.com Family Trees' not in gedcom_data \
       or '2 CORP Ancestry.com' not in gedcom_data:
        print('Gedcom file does not appear to be from Ancestry.com')
        sys.exit(1)

    options.username = args[0]
    options.password = args[1]
    options.gedcom = args[2]

    logging.basicConfig(level=logging.INFO,
                        format='%(asctime)s %(name)-8s %(levelname)-8s %(message)s',
                        filename=options.logfile,
                        filemode='a')

    console = logging.StreamHandler()
    console.setLevel(logging.INFO)
    formatter = logging.Formatter('%(asctime)s %(message)s')
    console.setFormatter(formatter)
    logging.getLogger('').addHandler(console)

    for check_dir in ['/media/dbid',
                      '/media/apid',
                      '/metadata/guid',
                      '/metadata/apid',
                      '/metadata/dbid']:
        if not os.path.isdir(options.output + check_dir):
            os.makedirs(options.output + check_dir)

    gedcom_queue = Queue()
    gedcom_process = Process(target=load_gedcom, args=(gedcom_queue, gedcom_data))
    gedcom_process.start()

    cache_queue = Queue()
    cache_process = Process(target=load_tables, args=(cache_queue, options.output))
    cache_process.start()

    logging.info('Launching browser')

    firefox_profile = FirefoxProfile()
    firefox_profile.set_preference("browser.startup.homepage", "about:blank")
    firefox_profile.set_preference("browser.download.folderList", 2)
    firefox_profile.set_preference("browser.download.panel.shown", False)
    firefox_profile.set_preference("browser.download.manager.showWhenStarting", False)
    firefox_profile.set_preference("browser.download.dir", options.output)
    firefox_profile.set_preference("browser.helperApps.neverAsk.saveToDisk",
                                   "application/octet-stream")
    firefox_profile.set_preference("places.history.enabled", False)
    firefox_options = Options()
    firefox_options.headless = True
    session = Firefox(options=firefox_options, firefox_profile=firefox_profile)

    atexit.register(session_cleanup, session)
    session.implicitly_wait(15)
    session.fullscreen_window()
    session.options = options
    login(session)

    result = cache_queue.get()
    session.checkpoint = result['checkpoint']
    session.tree_id = result['tree_id']
    session.tree_name = result['tree_name']
    session.unavailable = []
    if options.resume or options.ignore:
        session.unavailable = result['unavailable']
    session.hash_map = result['hash_map']
    session.images = result['image_cache']
    cache_process.join()

    result = gedcom_queue.get()
    people = result['people']
    people_total = len(people)
    family_total = result['families']
    apid_total = result['apid_total']
    apid_unique = result['apid_unique']
    guid_total = result['guid_total']
    guid_unique = result['guid_unique']
    gedcom_process.join()

    logging.info('Found %d people and %d families to process',
                 people_total,
                 family_total)
    logging.info('Found %d unique and %d total ancestry media items to process',
                 apid_unique,
                 apid_total)
    logging.info('Found %d unique and %d total user media items to process',
                 guid_unique,
                 guid_total)

    print_flag = False
    session.line_number = 0
    success = unavailable = duplicate = skip = timeouts = total = count = 0
    person_number = family_number = 0
    apid_number = guid_number = 0
    person = husband = wife = ''
    url_note = ''
    logging.info('Starting second pass processing Gedcom media items')
    for line in gedcom_data.split('\n'):
        session.line_number = session.line_number + 1
        if options.resume and session.line_number < session.checkpoint:
            continue
        options.resume = False
        if len(line) < 5:
            continue

        if line[0] == 1:
            # reset the url note for new records
            url_note = ''

        tag = line.split(' ')[1]
        if tag == 'SOUR':
            if session.line_number > session.checkpoint:
                session.checkpoint = session.line_number
            continue
        if '@P' in tag:
            person_number = person_number + 1
            husband = wife = ''
            person = people[tag]
            print_flag = False
            continue
        if '@F' in tag:
            family_number = family_number + 1
            husband = wife = person = ''
            print_flag = False
            continue
        if tag == 'HUSB':
            husband = people[line[7:]]
            continue
        if tag == 'WIFE':
            wife = people[line[7:]]
            continue
        if tag == 'NOTE':
            if 'http' in line:
                url_note = line[7:]
            continue

        if tag in ['FILE', '_APID']:
            total = total + 1
            if not print_flag:
                if session.line_number > session.checkpoint:
                    if person:
                        logging.info('Processing records for person %s (%d of %d)',
                                     person,
                                     person_number,
                                     people_total)
                    else:
                        who = join = ''
                        if husband != '':
                            who = husband
                            join = ' and '
                        if wife != '':
                            who = who + join + wife
                        logging.info('Processing records for family of %s (%d of %d)',
                                     who,
                                     family_number,
                                     family_total)
                    print_flag = True

            if ' FILE ' in line and 'f=image&guid=' in line:
                guid_number = guid_number + 1
                logging.debug('User media item %d of %d with %d unique',
                              guid_number,
                              guid_total,
                              guid_unique)
                result = user_media(session, line, url_note)
                url_note = ''
            if ' _APID ' in line:
                process_apid = True
                if options.ignore:
                    apid = line.split(' ').pop(2).strip()
                    if apid in session.unavailable:
                        process_apid = False
                        result = 'unavailable'
                if process_apid:
                    apid_number = apid_number + 1
                    if '::0' not in line:
                        logging.debug('Ancestry media item %d of %d with %d unique',
                                      apid_number,
                                      apid_total,
                                      apid_unique)
                        result = ancestry_media(session, line)

            if result == 'success':
                count = count + 1
                success = success + 1
            elif result == 'duplicate':
                duplicate = duplicate + 1
            elif result == 'unavailable':
                if person:
                    logging.info('Unavailable item for %s', person)
                else:
                    logging.info('Unavailable item for %s / %s', husband, wife)
                unavailable = unavailable + 1
            elif result == 'timeout':
                timeouts = timeouts + 1
            elif result == 'skip':
                skip = skip + 1

            if count == int(options.count):
                logging.info('Reached limit of %d records processed', count)
                break

    logging.info('Total overall records:            %d', total)
    logging.info('Total processed records:          %d', success)
    logging.info('Total duplicate records:          %d', duplicate)
    logging.info('Total unavailable records:        %d', unavailable)
    logging.info('Total skipped due to unavailable: %d', skip)
    logging.info('Total skipped due to timeouts:    %d', timeouts)

if __name__ == '__main__':
    try:
        main()
    except KeyboardInterrupt:
        logging.info('Starting application shutdown')
        sys.exit(1)
    sys.exit(0)<|MERGE_RESOLUTION|>--- conflicted
+++ resolved
@@ -508,11 +508,7 @@
             table_th = row.find('th', string=True)
             if table_th is not None:
                 key = table_th.string.strip(' :\n')
-<<<<<<< HEAD
             table_td = row.find('td', string=True)
-=======
-            table_td = row.find('td', text=True)
->>>>>>> 8230828a
             if table_td is not None:
                 value = table_td.text.replace('\u00a0', ' ').strip(' \n')
                 if '#viewNeighbors' in value or '#mapWrapper' in value or 'Search for' in value:
@@ -603,7 +599,6 @@
                     image_meta_data = json.loads(soup.find(id='json').string)
                     download_url = image_meta_data['imageDownloadUrl']
                 except Exception:
-<<<<<<< HEAD
                     count = count + 1
                     time.sleep(.2)
             if download_url in [None, '']:
@@ -614,19 +609,6 @@
             file_name, file_hash, duplicate = get_image(session, download_url, image_file)
             if file_name:
                 session.images.update({unique_id: file_name})
-=======
-                    logging.debug(session.page_source)
-                    logging.error('Unable to find image download URL')
-                    return 'timeout'
-
-                logging.debug('Image download url: %s', download_url)
-                file_name, file_hash, duplicate = get_image(session, download_url, image_file)
-                session.images.update({unique_id: file_name})
-        elif 'newspapers.com' in image_link:
-            logging.info('Newspapers.com links not supported')
-        else:
-            logging.info('Unknown external link not supported')
->>>>>>> 8230828a
         if file_name != '':
             apid_data.update({'image': file_name,
                               'hash': file_hash})
